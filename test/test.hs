--- conflicted
+++ resolved
@@ -272,17 +272,11 @@
 
 testFindContours :: HU.Assertion
 testFindContours =
-<<<<<<< HEAD
-  do edges <- loadLambda >>= thaw . exceptError . canny 30 20 Nothing Nothing
-     contours <-
-       findContours ContourRetrievalExternal ContourApproximationSimple edges
-=======
   do lambda <- loadLambda
-     let contours =
-           findContours ContourRetrievalExternal
-                        ContourApproximationSimple
-                        (exceptError (canny 30 20 Nothing CannyNormL1 lambda))
->>>>>>> b0158d7b
+     edges <- unsafeThaw $ exceptError $ canny 30 20 Nothing CannyNormL1 lambda
+     contours <- findContours ContourRetrievalExternal
+                              ContourApproximationSimple
+                              edges
      assertEqual "Unexpected number of contours found"
                  (length contours)
                  1
