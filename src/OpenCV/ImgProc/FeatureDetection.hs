{-# language CPP #-}
{-# language DeriveFunctor #-}
{-# language DeriveTraversable #-}
{-# language MultiParamTypeClasses #-}
{-# language NoImplicitPrelude #-}
{-# language QuasiQuotes #-}
{-# language TemplateHaskell #-}
{-# language UndecidableInstances #-}

#if __GLASGOW_HASKELL__ >= 800
{-# options_ghc -Wno-redundant-constraints #-}
#endif

module OpenCV.ImgProc.FeatureDetection
    ( canny
    , goodFeaturesToTrack
    , houghCircles
    , houghLinesP
    , GoodFeaturesToTrackDetectionMethod(..)
    , CannyNorm(..)
    , Circle(..)
    , LineSegment(..)
    ) where

import "base" Control.Exception ( mask_ )
import "base" Data.Int
import "base" Data.Maybe
import qualified "vector" Data.Vector as V
import "base" Data.Word
import "base" Foreign.Marshal.Alloc ( alloca )
import "base" Foreign.Marshal.Array ( peekArray )
import "base" Foreign.Marshal.Utils ( fromBool )
import "base" Foreign.Ptr ( Ptr )
import "base" Foreign.Storable ( peek )
import "base" Prelude hiding ( lines )
import "base" System.IO.Unsafe ( unsafePerformIO )
import qualified "inline-c" Language.C.Inline as C
import qualified "inline-c" Language.C.Inline.Unsafe as CU
import qualified "inline-c-cpp" Language.C.Inline.Cpp as C
import "linear" Linear ( V2(..), V3(..), V4(..) )
import "primitive" Control.Monad.Primitive ( PrimMonad, PrimState, unsafePrimToPrim )
import "this" OpenCV.Core.Types
import "this" OpenCV.Internal.C.Inline ( openCvCtx )
import "this" OpenCV.Internal.C.Types
import "this" OpenCV.Internal.Core.Types.Mat
import "this" OpenCV.Internal.Exception
import "this" OpenCV.TypeLevel
#if MIN_VERSION_base(4,9,0)
import "base" Data.Foldable ( Foldable )
import "base" Data.Traversable ( Traversable )
#endif

--------------------------------------------------------------------------------

C.context openCvCtx

C.include "opencv2/core.hpp"
C.include "opencv2/imgproc.hpp"
C.using "namespace cv"

--------------------------------------------------------------------------------
-- Feature Detection
--------------------------------------------------------------------------------

{- |

Finds edges in an image using the
<http://docs.opencv.org/2.4/modules/imgproc/doc/feature_detection.html#canny86 Canny86>
algorithm.

Example:

@
cannyImg
    :: forall shape channels depth
     . (Mat shape channels depth ~ Lambda)
    => Mat shape ('S 1) depth
cannyImg = exceptError $
  canny 30 200 Nothing CannyNormL1 lambda
@

<<doc/generated/examples/cannyImg.png cannyImg>>

-}
canny
    :: Double
       -- ^ First threshold for the hysteresis procedure.
    -> Double
       -- ^ Second threshold for the hysteresis procedure.
    -> Maybe Int32
       -- ^ Aperture size for the @Sobel()@ operator. If not specified defaults
<<<<<<< HEAD
       -- to @3@.
    -> Maybe Bool
       -- ^ A flag, indicating whether a more accurate L2 norm should be used.
       -- If 'False' or 'Nothing' the default L1 norm will be used.
    -> Mat ('S [h, w]) ('S 1) ('S Word8)
       -- ^ Single-channel 8-bit input image.
=======
       -- to @3@. Must be 3, 5 or 7.
    -> CannyNorm
       -- ^ A flag, indicating whether to use the more accurate L2 norm or the default L1 norm.
    -> Mat ('S [h, w]) channels ('S Word8)
       -- ^ 8-bit input image.
>>>>>>> b0158d7b
    -> CvExcept (Mat ('S [h, w]) ('S 1) ('S Word8))
canny threshold1 threshold2 apertureSize norm src = unsafeWrapException $ do
    dst <- newEmptyMat
    handleCvException (pure $ unsafeCoerceMat dst) $
      withPtr src $ \srcPtr ->
      withPtr dst $ \dstPtr ->
        [cvExcept|
          cv::Canny
          ( *$(Mat * srcPtr)
          , *$(Mat * dstPtr)
          , $(double c'threshold1)
          , $(double c'threshold2)
          , $(int32_t c'apertureSize)
          , $(bool c'l2Gradient)
          );
        |]
  where
    c'threshold1 = realToFrac threshold1
    c'threshold2 = realToFrac threshold2
    c'apertureSize = fromMaybe 3 apertureSize
    c'l2Gradient =
      fromBool $
        case norm of
          CannyNormL1 -> False
          CannyNormL2 -> True

-- | A flag, indicating whether to use the more accurate L2 norm or the default L1 norm.
data CannyNorm
   = CannyNormL1
   | CannyNormL2
   deriving (Show, Eq)

data Circle
   = Circle
     { circleCenter :: V2 Float
     , circleRadius :: Float
     } deriving (Show)

{- |

Determines strong corners on an image.

The function finds the most prominent corners in the image or in the specified image region.

* Function calculates the corner quality measure at every source image pixel using the cornerMinEigenVal or cornerHarris.
* Function performs a non-maximum suppression (the local maximums in 3 x 3 neighborhood are retained).
* The corners with the minimal eigenvalue less than @𝚚𝚞𝚊𝚕𝚒𝚝𝚢𝙻𝚎𝚟𝚎𝚕 * max(x,y) qualityMeasureMap(x,y)@ are rejected.
* The remaining corners are sorted by the quality measure in the descending order.
* Function throws away each corner for which there is a stronger corner at a distance less than maxDistance.

Example:

@
goodFeaturesToTrackTraces
    :: forall (width    :: Nat)
              (height   :: Nat)
              (channels :: Nat)
              (depth    :: *)
     . (Mat (ShapeT [height, width]) ('S channels) ('S depth) ~ Frog)
    => Mat (ShapeT [height, width]) ('S channels) ('S depth)
goodFeaturesToTrackTraces = exceptError $ do
  imgG <- cvtColor bgr gray frog
  let features = goodFeaturesToTrack imgG 20 0.01 0.5 Nothing Nothing CornerMinEigenVal
  withMatM (Proxy :: Proxy [height, width])
           (Proxy :: Proxy channels)
           (Proxy :: Proxy depth)
           white $ \imgM -> do
    void $ matCopyToM imgM (V2 0 0) frog Nothing
    forM_ features $ \f -> do
      circle imgM (round \<$> f :: V2 Int32) 2 blue 5 LineType_AA 0
@

<<doc/generated/examples/goodFeaturesToTrackTraces.png goodFeaturesToTrackTraces>>
-}
goodFeaturesToTrack
  :: (depth `In` ['S Word8, 'S Float, 'D])
  => Mat ('S [h, w]) ('S 1) depth
  -- ^ Input 8-bit or floating-point 32-bit, single-channel image.
  -> Int32
  -- ^ Maximum number of corners to return. If there are more corners than are
  -- found, the strongest of them is returned.
  -> Double
  -- ^ Parameter characterizing the minimal accepted quality of image corners.
  -- The parameter value is multiplied by the best corner quality measure,
  -- which is the minimal eigenvalue (see cornerMinEigenVal ) or the Harris
  -- function response (see cornerHarris ). The corners with the quality measure
  -- less than the product are rejected. For example, if the best corner has the
  -- quality measure = 1500, and the qualityLevel=0.01 , then all the corners with
  -- the quality measure less than 15 are rejected.
  -> Double
  -- ^ Minimum possible Euclidean distance between the returned corners.
  -> Maybe (Mat ('S [h, w]) ('S 1) ('S Word8))
  -- ^ Optional region of interest. If the image is not empty (it needs to have
  -- the type CV_8UC1 and the same size as image ), it specifies the region in which
  -- the corners are detected.
  -> Maybe Int32
  -- ^ Size of an average block for computing a derivative covariation matrix
  -- over each pixel neighborhood. See cornerEigenValsAndVecs.
  -> GoodFeaturesToTrackDetectionMethod
  -- ^ Parameter indicating whether to use a Harris detector (see cornerHarris)
  -- or cornerMinEigenVal.
  -> V.Vector (V2 Float)
goodFeaturesToTrack src maxCorners qualityLevel minDistance mbMask blockSize detector = unsafePerformIO $ do
  withPtr src  $ \srcPtr ->
    withPtr mbMask $ \mskPtr ->
    alloca $ \(cornersLengthsPtr :: Ptr Int32) ->
    alloca $ \(cornersPtrPtr :: Ptr (Ptr (Ptr C'Point2f))) -> mask_ $ do
    [C.block| void {
      std::vector<cv::Point2f> corners;
      Mat * mskPtr = $(Mat * mskPtr);
      cv::goodFeaturesToTrack
      ( *$(Mat * srcPtr)
      , corners
      , $(int32_t maxCorners)
      , $(double c'qualityLevel)
      , $(double c'minDistance)
      , mskPtr ? _InputArray(*mskPtr) : _InputArray(cv::noArray())
      , $(int32_t c'blockSize)
      , $(bool c'useHarrisDetector)
      , $(double c'harrisK)
      );

      cv::Point2f * * * cornersPtrPtr = $(Point2f * * * cornersPtrPtr);
      cv::Point2f * * cornersPtr = new cv::Point2f * [corners.size()];
      *cornersPtrPtr = cornersPtr;

      *$(int32_t * cornersLengthsPtr) = corners.size();

      for (std::vector<cv::Point2f>::size_type i = 0; i != corners.size(); i++) {
        cornersPtr[i] = new cv::Point2f( corners[i] );
      }
    }|]
    numCorners <- fromIntegral <$> peek cornersLengthsPtr
    cornersPtr <- peek cornersPtrPtr
    (corners :: [V2 Float]) <-
        peekArray numCorners cornersPtr >>=
        mapM (fmap (fmap fromCFloat . fromPoint) . fromPtr . pure)
    [CU.block| void {
      delete [] *$(Point2f * * * cornersPtrPtr);
    }|]
    pure (V.fromList  corners)
  where
    c'qualityLevel = realToFrac qualityLevel
    c'minDistance  = realToFrac minDistance
    c'blockSize    = fromMaybe 3 blockSize
    c'useHarrisDetector =
      fromBool $
        case detector of
          HarrisDetector _kValue -> True
          CornerMinEigenVal -> False
    c'harrisK =
      realToFrac $
        case detector of
          HarrisDetector kValue -> kValue
          CornerMinEigenVal -> 0.04

data GoodFeaturesToTrackDetectionMethod
   = HarrisDetector Double -- ^ Harris detector and it free k parameter
   | CornerMinEigenVal
   deriving (Show, Eq)

{- |

Finds circles in a grayscale image using a modification of the Hough
transformation.

Example:

@
houghCircleTraces
    :: forall (width    :: Nat)
              (height   :: Nat)
              (channels :: Nat)
              (depth    :: *)
     . (Mat (ShapeT [height, width]) ('S channels) ('S depth) ~ Circles_1000x625)
    => Mat (ShapeT [height, width]) ('S channels) ('S depth)
houghCircleTraces = exceptError $ do
  imgG <- cvtColor bgr gray circles_1000x625
  let circles = houghCircles 1 10 Nothing Nothing Nothing Nothing imgG
  withMatM (Proxy :: Proxy [height, width])
           (Proxy :: Proxy channels)
           (Proxy :: Proxy depth)
           white $ \imgM -> do
    void $ matCopyToM imgM (V2 0 0) circles_1000x625 Nothing
    forM_ circles $ \c -> do
      circle imgM (round \<$> circleCenter c :: V2 Int32) (round (circleRadius c)) blue 1 LineType_AA 0
@

<<doc/generated/examples/houghCircleTraces.png houghCircleTraces>>
-}
houghCircles
  :: Double
     -- ^ Inverse ratio of the accumulator resolution to the image resolution.
     -- For example, if @dp=1@, the accumulator has the same resolution as the
     -- input image. If @dp=2@, the accumulator has half as big width and height.
  -> Double
     -- ^ Minimum distance between the centers of the detected circles. If the
     -- parameter is too small, multiple neighbor circles may be falsely
     -- detected in addition to a true one. If it is too large, some circles may
     -- be missed.
  -> Maybe Double
     -- ^ The higher threshold of the two passed to the 'canny' edge detector
     -- (the lower one is twice smaller). Default is 100.
  -> Maybe Double
     -- ^ The accumulator threshold for the circle centers at the detection
     -- stage. The smaller it is, the more false circles may be detected.
     -- Circles, corresponding to the larger accumulator values, will be returned
     -- first. Default is 100.
  -> Maybe Int32
     -- ^ Minimum circle radius.
  -> Maybe Int32
     -- ^ Maximum circle radius.
  -> Mat ('S [w,h]) ('S 1) ('S Word8)
  -> V.Vector Circle
houghCircles dp minDist param1 param2 minRadius maxRadius src = unsafePerformIO $
  withPtr src $ \srcPtr ->
  alloca $ \(circleLengthsPtr :: Ptr Int32) ->
  alloca $ \(circlesPtrPtr :: Ptr (Ptr (Ptr C'Vec3f))) -> mask_ $ do
    _ <- [cvExcept|
      std::vector<cv::Vec3f> circles;
      cv::HoughCircles(
        *$(Mat * srcPtr),
        circles,
        CV_HOUGH_GRADIENT,
        $(double c'dp),
        $(double c'minDist),
        $(double c'param1),
        $(double c'param2),
        $(int32_t c'minRadius),
        $(int32_t c'maxRadius)
      );

      cv::Vec3f * * * circlesPtrPtr = $(Vec3f * * * circlesPtrPtr);
      cv::Vec3f * * circlesPtr = new cv::Vec3f * [circles.size()];
      *circlesPtrPtr = circlesPtr;

      *$(int32_t * circleLengthsPtr) = circles.size();

      for (std::vector<cv::Vec3f>::size_type i = 0; i != circles.size(); i++) {
        circlesPtr[i] = new cv::Vec3f( circles[i] );
      }
    |]
    numCircles <- fromIntegral <$> peek circleLengthsPtr
    circlesPtr <- peek circlesPtrPtr
    (circles :: [V3 Float]) <-
        peekArray numCircles circlesPtr >>=
        mapM (fmap (fmap fromCFloat . fromVec) . fromPtr . pure)
    pure (V.fromList (map (\(V3 x y r) -> Circle (V2 x y) r) circles))
  where c'dp = realToFrac dp
        c'minDist = realToFrac minDist
        c'param1 = realToFrac (fromMaybe 100 param1)
        c'param2 = realToFrac (fromMaybe 100 param2)
        c'minRadius = fromIntegral (fromMaybe 0 minRadius)
        c'maxRadius = fromIntegral (fromMaybe 0 maxRadius)

data LineSegment depth
   = LineSegment
     { lineSegmentStart :: !(V2 depth)
     , lineSegmentStop  :: !(V2 depth)
     } deriving (Foldable, Functor, Traversable, Show)

type instance VecDim LineSegment = 4

instance (IsVec V4 depth) => IsVec LineSegment depth where
    toVec (LineSegment (V2 x1 y1) (V2 x2 y2)) =
        toVec (V4 x1 y1 x2 y2)

    fromVec vec =
        LineSegment
        { lineSegmentStart = V2 x1 y1
        , lineSegmentStop  = V2 x2 y2
        }
      where
        V4 x1 y1 x2 y2 = fromVec vec

{- |
Example:

@
houghLinesPTraces
  :: forall (width    :: Nat)
            (height   :: Nat)
            (channels :: Nat)
            (depth    :: *  )
   . (Mat (ShapeT [height, width]) ('S channels) ('S depth) ~ Building_868x600)
  => Mat (ShapeT [height, width]) ('S channels) ('S depth)
houghLinesPTraces = exceptError $ do
    edgeImg <- canny 50 200 Nothing CannyNormL1 building_868x600
    edgeImgBgr <- cvtColor gray bgr edgeImg
    withMatM (Proxy :: Proxy [height, width])
             (Proxy :: Proxy channels)
             (Proxy :: Proxy depth)
             white $ \imgM -> do
      edgeImgM <- thaw edgeImg
      lineSegments <- houghLinesP 1 (pi / 180) 80 (Just 30) (Just 10) edgeImgM
      void $ matCopyToM imgM (V2 0 0) edgeImgBgr Nothing
      forM_ lineSegments $ \lineSegment -> do
        line imgM
             (lineSegmentStart lineSegment)
             (lineSegmentStop  lineSegment)
             red 2 LineType_8 0
@

<<doc/generated/examples/houghLinesPTraces.png houghLinesPTraces>>
-}
houghLinesP
  :: (PrimMonad m)
  => Double
     -- ^ Distance resolution of the accumulator in pixels.
  -> Double
     -- ^ Angle resolution of the accumulator in radians.
  -> Int32
     -- ^ Accumulator threshold parameter. Only those lines are returned that
     -- get enough votes (> threshold).
  -> Maybe Double
     -- ^ Minimum line length. Line segments shorter than that are rejected.
  -> Maybe Double
     -- ^ Maximum allowed gap between points on the same line to link them.
  -> Mut (Mat ('S [h, w]) ('S 1) ('S Word8)) (PrimState m)
     -- ^ Source image. May be modified by the function.
  -> m (V.Vector (LineSegment Int32))
houghLinesP rho theta threshold minLineLength maxLineGap src = unsafePrimToPrim $
    withPtr src $ \srcPtr ->
    -- Pointer to number of lines.
    alloca $ \(numLinesPtr :: Ptr Int32) ->
    -- Pointer to array of Vec4i pointers. The array is allocated in
    -- C++. Each element of the array points to a Vec4i that is also
    -- allocated in C++.
    alloca $ \(linesPtrPtr :: Ptr (Ptr (Ptr C'Vec4i))) -> mask_ $ do
      [C.block| void {
        std::vector<cv::Vec4i> lines = std::vector<cv::Vec4i>();
        cv::HoughLinesP
          ( *$(Mat * srcPtr)
          , lines
          , $(double  c'rho)
          , $(double  c'theta)
          , $(int32_t threshold)
          , $(double  c'minLineLength)
          , $(double  c'maxLineGap)
          );

        *$(int32_t * numLinesPtr) = lines.size();

        cv::Vec4i * * * linesPtrPtr = $(Vec4i * * * linesPtrPtr);
        cv::Vec4i * * linesPtr = new cv::Vec4i * [lines.size()];
        *linesPtrPtr = linesPtr;

        for (std::vector<cv::Vec4i>::size_type ix = 0; ix != lines.size(); ix++)
        {
          cv::Vec4i & org = lines[ix];
          cv::Vec4i * newLine = new cv::Vec4i(org[0], org[1], org[2], org[3]);
          linesPtr[ix] = newLine;
        }
      }|]

      numLines <- fromIntegral <$> peek numLinesPtr
      linesPtr <- peek linesPtrPtr
      lineSegments  <- mapM (fmap fromVec . fromPtr . pure) =<< peekArray numLines linesPtr

      -- Free the array of Vec4i pointers. This does not free the
      -- Vec4i's pointed to by the elements of the array. That is the
      -- responsibility of Haskell's Vec4i finalizer.
      [CU.block| void {
        delete [] *$(Vec4i * * * linesPtrPtr);
      }|]

      pure $ V.fromList lineSegments
  where
    c'rho           = realToFrac rho
    c'theta         = realToFrac theta
    c'minLineLength = maybe 0 realToFrac minLineLength
    c'maxLineGap    = maybe 0 realToFrac maxLineGap<|MERGE_RESOLUTION|>--- conflicted
+++ resolved
@@ -89,20 +89,11 @@
        -- ^ Second threshold for the hysteresis procedure.
     -> Maybe Int32
        -- ^ Aperture size for the @Sobel()@ operator. If not specified defaults
-<<<<<<< HEAD
-       -- to @3@.
-    -> Maybe Bool
-       -- ^ A flag, indicating whether a more accurate L2 norm should be used.
-       -- If 'False' or 'Nothing' the default L1 norm will be used.
-    -> Mat ('S [h, w]) ('S 1) ('S Word8)
-       -- ^ Single-channel 8-bit input image.
-=======
        -- to @3@. Must be 3, 5 or 7.
     -> CannyNorm
        -- ^ A flag, indicating whether to use the more accurate L2 norm or the default L1 norm.
     -> Mat ('S [h, w]) channels ('S Word8)
        -- ^ 8-bit input image.
->>>>>>> b0158d7b
     -> CvExcept (Mat ('S [h, w]) ('S 1) ('S Word8))
 canny threshold1 threshold2 apertureSize norm src = unsafeWrapException $ do
     dst <- newEmptyMat
